{
  "name": "cdk-spa-deploy",
  "version": "1.52.0",
  "description": "This is an AWS CDK Construct to make deploying a single page website (Angular/React/Vue) to AWS S3 behind SSL/Cloudfront as easy as 5 lines of code.",
  "main": "lib/index.js",
  "types": "lib/index.d.ts",
  "publishConfig": {
    "registry": "https://registry.npmjs.org/",
    "access": "public"
  },
  "scripts": {
    "build": "jsii",
    "build:watch": "jsii -w",
    "test": "tsc && jest",
    "lint": "eslint --ext .ts,.tsx --format node_modules/eslint-formatter-pretty .",
    "cdk": "cdk",
    "package": "jsii-pacmak"
  },
  "jsii": {
    "outdir": "dist",
    "targets": {
      "python": {
        "distName": "cdk-spa-deploy",
        "module": "spa_deploy"
      }
    }
  },
  "awscdkio": {
    "twitter": "nideveloper"
  },
  "devDependencies": {
    "@aws-cdk/assert": "1.52.0",
    "@types/jest": "^26.0.4",
    "@types/node": "14.0.23",
    "@typescript-eslint/eslint-plugin": "^3.6.0",
    "@typescript-eslint/parser": "^3.6.0",
    "aws-cdk": "1.52.0",
    "eslint": "^7.4.0",
    "eslint-config-airbnb-base": "^14.2.0",
    "eslint-formatter-pretty": "^4.0.0",
    "eslint-plugin-import": "^2.22.0",
    "eslint-plugin-jest": "^23.18.0",
    "jest": "^26.1.0",
    "jest-extended": "^0.11.5",
    "jest-junit": "^11.0.1",
<<<<<<< HEAD
    "jsii": "1.9.0",
    "jsii-pacmak": "1.8.0",
=======
    "jsii": "1.8.0",
    "jsii-pacmak": "1.9.0",
>>>>>>> b047ca7b
    "source-map-support": "^0.5.19",
    "ts-jest": "^26.1.1",
    "ts-node": "^8.10.2",
    "typescript": "~3.9.6"
  },
  "dependencies": {
    "@aws-cdk/aws-certificatemanager": "1.52.0",
    "@aws-cdk/aws-cloudfront": "1.52.0",
    "@aws-cdk/aws-iam": "1.52.0",
    "@aws-cdk/aws-route53": "1.52.0",
    "@aws-cdk/aws-route53-patterns": "1.52.0",
    "@aws-cdk/aws-route53-targets": "1.52.0",
    "@aws-cdk/aws-s3": "1.52.0",
    "@aws-cdk/aws-s3-deployment": "1.52.0",
    "@aws-cdk/core": "1.52.0"
  },
  "peerDependencies": {
    "@aws-cdk/aws-cloudfront": "1.52.0",
    "@aws-cdk/aws-s3": "1.52.0",
    "@aws-cdk/aws-s3-deployment": "1.52.0",
    "@aws-cdk/aws-certificatemanager": "1.52.0",
    "@aws-cdk/core": "1.52.0",
    "@aws-cdk/aws-route53-patterns": "1.52.0",
    "@aws-cdk/aws-route53-targets": "1.52.0",
    "@aws-cdk/aws-iam": "1.52.0",
    "@aws-cdk/aws-route53": "1.52.0"
  },
  "keywords": [
    "aws",
    "cdk",
    "spa",
    "website",
    "deploy",
    "cloudfront"
  ],
  "author": "hello@cdkpatterns.com",
  "repository": {
    "url": "https://github.com/nideveloper/CDK-SPA-Deploy.git",
    "type": "git"
  },
  "license": "MIT"
}<|MERGE_RESOLUTION|>--- conflicted
+++ resolved
@@ -43,13 +43,8 @@
     "jest": "^26.1.0",
     "jest-extended": "^0.11.5",
     "jest-junit": "^11.0.1",
-<<<<<<< HEAD
     "jsii": "1.9.0",
-    "jsii-pacmak": "1.8.0",
-=======
-    "jsii": "1.8.0",
     "jsii-pacmak": "1.9.0",
->>>>>>> b047ca7b
     "source-map-support": "^0.5.19",
     "ts-jest": "^26.1.1",
     "ts-node": "^8.10.2",
